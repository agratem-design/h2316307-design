import { PriceList, BillboardSize, QuoteItem, Quote, CustomerType, PackageDuration, PriceListType, SizeManagement, DurationPricing, PricingZone, CustomerTypePricing, ABPricing } from '@/types'
import { formatGregorianDate } from '@/lib/dateUtils'
import { cloudDatabase } from './cloudDatabase'

// ا��مقاسات الافتراضية
const DEFAULT_SIZES: BillboardSize[] = ['5x13', '4x12', '4x10', '3x8', '3x6', '3x4']

// الباقات الز��نية المتاحة
const DEFAULT_PACKAGES: PackageDuration[] = [
  { value: 1, unit: 'month', label: 'شهر واحد', discount: 0 },
  { value: 3, unit: 'months', label: '3 أشهر', discount: 5 },
  { value: 6, unit: 'months', label: '6 أشهر', discount: 10 },
  { value: 12, unit: 'year', label: 'سنة كاملة', discount: 20 }
]

// إنشاء أسعار افتراضية لمدة معينة
const createDefaultPricesForDuration = (duration: number): Record<BillboardSize, number> => {
  const basePrices: Record<BillboardSize, number> = {
    '5x13': 3500,
    '4x12': 2800,
    '4x10': 2200,
    '3x8': 1500,
    '3x6': 1000,
    '3x4': 800
  }

  // تطبيق خصم حسب المدة
  const discount = duration === 1 ? 0 : duration === 3 ? 0.05 : duration === 6 ? 0.1 : duration === 12 ? 0.2 : 0
  
  const result: Record<BillboardSize, number> = {}
  Object.entries(basePrices).forEach(([size, price]) => {
    result[size] = Math.round(price * (1 - discount))
  })
  
  return result
}

// إنشاء أسعار A/B افتراضية مع المدد
const createDefaultABPricing = (): DurationPricing => ({
  '1': createDefaultPricesForDuration(1),
  '3': createDefaultPricesForDuration(3),
  '6': createDefaultPricesForDuration(6),
  '12': createDefaultPricesForDuration(12)
})

// ��ائمة البلديات الليبية الأساسية
const DEFAULT_LIBYA_MUNICIPALITIES = [
  'مصراتة', 'طرابلس', 'بنغازي', 'زليتن', 'الخمس', 'سرت',
  'أبو سليم', 'تاجوراء', 'جنزور', 'الزاوية', 'صبراتة',
  'درنة', 'البيضاء', 'المرج', 'الكفرة', 'سبها',
  'مزدة', 'ترهونة', 'غريان', 'يفرن', 'نالوت'
]

// إنشاء منطقة سعرية افتراضية لبلدية
const createDefaultZoneForMunicipality = (municipalityName: string): PricingZone => {
  // تحديد معا��ل البلدية من municipalityService إن أمكن
  let municipalityMultiplier = 1.0
  try {
    if (typeof window !== 'undefined' && (window as any).municipalityService) {
      const municipality = (window as any).municipalityService.getMunicipalityByName(municipalityName)
      if (municipality) {
        municipalityMultiplier = municipality.multiplier
      }
    }
  } catch (error) {
    console.log(`استخدام معامل افتراضي للبلدية: ${municipalityName}`)
  }

  // تطبيق المعامل على الأسعار الأساسية
  const adjustedPrices = (basePrices: Record<string, number>) => {
    const adjusted: Record<string, number> = {}
    Object.keys(basePrices).forEach(size => {
      adjusted[size] = Math.round(basePrices[size] * municipalityMultiplier)
    })
    return adjusted
  }

  const adjustedABPricing = (): DurationPricing => {
    const basePricing = createDefaultABPricing()
    const adjusted: DurationPricing = {}
    Object.keys(basePricing).forEach(duration => {
      adjusted[duration as keyof DurationPricing] = adjustedPrices(basePricing[duration as keyof DurationPricing])
    })
    return adjusted
  }

  return {
    name: municipalityName,
    prices: {
      marketers: adjustedPrices(createDefaultPricesForDuration(1)),
      individuals: adjustedPrices(createDefaultPricesForDuration(1)),
      companies: adjustedPrices(createDefaultPricesForDuration(1))
    },
    abPrices: {
      A: adjustedABPricing(),
      B: adjustedABPricing()
    }
  }
}

// قائمة الأسعار الافتراضية الجديدة
const DEFAULT_PRICING_NEW: PriceList = {
  zones: DEFAULT_LIBYA_MUNICIPALITIES.reduce((zones, municipality) => {
    zones[municipality] = createDefaultZoneForMunicipality(municipality)
    return zones
  }, {} as Record<string, PricingZone>),
  packages: DEFAULT_PACKAGES,
  currency: 'د.ل'
}

/**
 * خدمة إدارة الأسعار المحدثة
 * تدعم المدد المختلفة والم��اسات الدينا��يكية
 */
class NewPricingService implements SizeManagement {
  private readonly PRICING_STORAGE_KEY = 'al-fares-pricing-v2'
  private readonly SIZES_STORAGE_KEY = 'al-fares-sizes'
  public sizes: BillboardSize[] = []

  constructor() {
    this.initializeDefaults()
    this.loadSizes()
  }

  /**
   * تهيئة البيانات الافتراضية
   */
  


private initializeDefaults() {
  try { localStorage.removeItem(this.PRICING_STORAGE_KEY) } catch {}
  cloudDatabase.getRentalPricing()
    .then(remote => { if (remote) { localStorage.setItem(this.PRICING_STORAGE_KEY, JSON.stringify(remote)) } })
    .catch(() => {})
}
catch {}
  if (!localStorage.getItem(this.SIZES_STORAGE_KEY)) {
    const DEFAULT_SIZES: any = ['5x13','4x12','4x10','3x8','3x6','3x4']
    localStorage.setItem(this.SIZES_STORAGE_KEY, JSON.stringify(DEFAULT_SIZES))
  }
  cloudDatabase.getRentalPricing()
    .then((remote) => { if (remote) { localStorage.setItem(this.PRICING_STORAGE_KEY, JSON.stringify(remote)) } })
    .catch(() => {})
}

<<<<<<< HEAD
=======
  if (!localStorage.getItem(this.SIZES_STORAGE_KEY)) {
    localStorage.setItem(this.SIZES_STORAGE_KEY, JSON.stringify(DEFAULT_SIZES))
  }
  }
>>>>>>> cecf838f

    // Try hydrate from cloud asynchronously
    }

  /**
   * ��حميل المقاسا�� من التخزين
   */
  private loadSizes() {
    try {
      const sizes = localStorage.getItem(this.SIZES_STORAGE_KEY)
      this.sizes = sizes ? JSON.parse(sizes) : DEFAULT_SIZES
    } catch {
      this.sizes = DEFAULT_SIZES
    }
  }

  /**
   * حفظ المقاسات في التخزين
   */
  private saveSizes() {
    localStorage.setItem(this.SIZES_STORAGE_KEY, JSON.stringify(this.sizes))
  }

  // استبدال قائمة المقاسات كاملةً وتخزينها
  public setSizes(sizes: BillboardSize[]) {
    this.sizes = Array.from(new Set(sizes))
    this.saveSizes()
  }

  /**
   * إضا��ة م��اس جديد
   */
  addSize(size: BillboardSize): boolean {
    if (!this.validateSize(size) || this.sizes.includes(size)) {
      return false
    }
    this.sizes.push(size)
    this.saveSizes()
    return true
  }

  /**
   * ح��ف مقاس
   */
  removeSize(size: BillboardSize): boolean {
    const index = this.sizes.indexOf(size)
    if (index === -1 || this.sizes.length <= 1) {
      return false
    }
    this.sizes.splice(index, 1)
    this.saveSizes()
    return true
  }

  /**
   * التحقق من صحة المقاس
   */
  validateSize(size: string): boolean {
    // ت��قق من أن المقاس بصيغة مثل "5x13" أو "4x12"
    const sizePattern = /^\d+x\d+$/
    return sizePattern.test(size) && size.length <= 10
  }

  /**
   * الحصول على قائمة الأسعار
   */
  getPricing(): PriceList {
    try {
      const pricing = localStorage.getItem(this.PRICING_STORAGE_KEY)
      return pricing ? JSON.parse(pricing) : { zones: {}, packages: [], currency: 'د.ل' }
    } catch {
      return { zones: {}, packages: [], currency: 'د.ل' }
    }
  }

  /**
   * تحديث قائمة الأسعار
   */
  updatePricing(pricing: PriceList): { success: boolean; error?: string } {
    try {
      localStorage.setItem(this.PRICING_STORAGE_KEY, JSON.stringify(pricing))
      // Persist to cloud (Supabase), non-blocking
      void cloudDatabase.saveRentalPricing(pricing)
      return { success: true }
    } catch (error) {
      console.error('خطأ في تحديث الأسعار:', error)
      return { success: false, error: 'حدث خطأ في حفظ الأسعار' }
    }
  }

  /**
   * الحصول على سعر لو��ة حسب القائمة والمدة
   */
  getBillboardPriceABWithDuration(
    size: BillboardSize,
    zone: string,
    priceList: PriceListType = 'A',
    duration: number = 1,
    municipality?: string
  ): number {
    const pricing = this.getPricing()
    const zoneData = pricing.zones[zone]

    if (!zoneData || !zoneData.abPrices || !zoneData.abPrices[priceList]) {
      return 0
    }

    const durationKey = duration.toString() as keyof DurationPricing
    const durationPrices = zoneData.abPrices[priceList][durationKey]

    if (!durationPrices || !durationPrices[size]) {
      return 0
    }

    const basePrice = durationPrices[size]

    // تطبيق معامل البلدية إذا تم توفيره (افتراضي: 1)
    if (municipality) {
      const multiplier = this.getMunicipalityMultiplier(municipality)
      return Math.round(basePrice * multiplier)
    }

    return basePrice
  }

  /**
   * الحصول على سعر لوحة حسب فئة الزبون (للنظام القديم)
   */
  getBillboardPrice(size: BillboardSize, zone: string, customerType: CustomerType = 'individuals', municipality?: string): number {
    const pricing = this.getPricing()
    const zoneData = pricing.zones[zone]

    if (!zoneData || !zoneData.prices[customerType] || !zoneData.prices[customerType][size]) {
      return 0
    }

    const basePrice = zoneData.prices[customerType][size]

    // تطبيق معامل البلدية إذا تم توفيره (افتراضي: 1)
    if (municipality) {
      const multiplier = this.getMunicipalityMultiplier(municipality)
      return Math.round(basePrice * multiplier)
    }

    return basePrice
  }

  /**
   * تحديد قائمة الأسعار من بيانات اللوحة
   */
  determinePriceListFromBillboard(billboard: any): PriceListType {
    // إذا كان للوحة تصنيف سعر محدد
    if (billboard.priceCategory && (billboard.priceCategory === 'A' || billboard.priceCategory === 'B')) {
      return billboard.priceCategory
    }

    // إذا كان المستوى يحدد القائمة
    if (billboard.level) {
      const level = billboard.level.toLowerCase()
      if (level.includes('مسوق') || level.includes('a') || level === '1') {
        return 'A'
      }
      if (level.includes('شرك') || level.includes('b') || level === '2') {
        return 'B'
      }
    }

    // القيمة الافتراضية
    return 'A'
  }

  /**
   * الحصول على الباقات الزمنية المتاحة
   */
  getPackages(): PackageDuration[] {
    const pricing = this.getPricing()
    return pricing.packages || DEFAULT_PACKAGES
  }

  /**
   * حساب السعر مع الخصم حسب الباقة
   */
  calculatePriceWithDiscount(basePrice: number, packageDuration: PackageDuration): {
    finalPrice: number
    discount: number
    totalDiscount: number
  } {
    const discountAmount = (basePrice * packageDuration.discount) / 100
    const finalPrice = basePrice - discountAmount

    return {
      finalPrice,
      discount: packageDuration.discount,
      totalDiscount: discountAmount * packageDuration.value
    }
  }

  /**
   * إنشاء فاتورة عرض محدثة
   */
  generateQuote(
    customerInfo: {
      name: string
      email: string
      phone: string
      company?: string
      type: CustomerType
    },
    billboards: Array<{
      id: string
      name: string
      location: string
      municipality: string
      area: string
      size: BillboardSize
      status: string
      imageUrl?: string
      level?: string
      priceCategory?: PriceListType
    }>,
    packageDuration: PackageDuration
  ): Quote {
    const pricing = this.getPricing()

    const items: QuoteItem[] = billboards.map(billboard => {
      const zone = this.determinePricingZone(billboard.municipality, billboard.area)
      const priceList = this.determinePriceListFromBillboard(billboard)
      // Get the duration-adjusted price (already includes duration discount) with municipality multiplier
      const finalPrice = this.getBillboardPriceABWithDuration(
        billboard.size,
        zone,
        priceList,
        packageDuration.value,
        billboard.municipality
      )

      // Calculate what the base price would have been without duration discount
      const basePrice = packageDuration.discount > 0
        ? Math.round(finalPrice / (1 - packageDuration.discount / 100))
        : finalPrice

      return {
        billboardId: billboard.id,
        name: billboard.name,
        location: billboard.location,
        size: billboard.size,
        zone,
        basePrice,
        finalPrice,
        duration: packageDuration.value,
        discount: packageDuration.discount,
        total: finalPrice * packageDuration.value,
        imageUrl: billboard.imageUrl
      }
    })

    const subtotal = items.reduce((sum, item) => sum + (item.basePrice * item.duration), 0)
    const totalDiscount = items.reduce((sum, item) => sum + ((item.basePrice - item.finalPrice) * item.duration), 0)
    const taxRate = 0.0
    const tax = (subtotal - totalDiscount) * taxRate
    const total = subtotal - totalDiscount + tax

    return {
      id: `Q-${Date.now()}`,
      customerInfo,
      packageInfo: {
        duration: packageDuration.value,
        label: packageDuration.label,
        discount: packageDuration.discount
      },
      items,
      subtotal,
      totalDiscount,
      tax,
      taxRate,
      total,
      currency: pricing.currency,
      createdAt: new Date().toISOString(),
      validUntil: new Date(Date.now() + 30 * 24 * 60 * 60 * 1000).toISOString()
    }
  }

  /**
   * تحديد المنطقة الس��رية ب��اءً على البلدية مباشرة
   * المنطقة السعرية هي نفس اسم البلدية
   */
  determinePricingZone(municipality: string, area?: string): string {
    if (!municipality) return ''
    const zoneName = municipality.trim()
    const pricing = this.getPricing()
    if (pricing.zones[zoneName]) return zoneName
    const availableZones = Object.keys(pricing.zones)
    const municipalityLower = municipality.toLowerCase().trim()
    for (const zone of availableZones) {
      if (zone.toLowerCase().includes(municipalityLower) || municipalityLower.includes(zone.toLowerCase())) {
        return zone
      }
    }
    return zoneName
  }

  /**
   * إضافة منطقة سعرية جديدة بناءً على البلدية
   */
  addPricingZoneForMunicipality(municipality: string, baseZone: string = 'مصراتة'): boolean {
    // ممنوع إنشاء بيانات تجريبية تلقائياً
    return false
  }

  /**
   * مزامنة المناطق السعرية مع ملف الإك��ل تلقائياً
   */
  async syncWithExcelData(): Promise<{ success: boolean; summary?: any; error?: string }> {
    try {
      // ��ستيراد خدم�� إدارة المناطق التلقائية
      const { pricingZoneAutoManager } = await import('./pricingZoneAutoManager')

      // تنفيذ المزامنة
      const result = await pricingZoneAutoManager.syncPricingZonesWithExcel()

      if (result.success) {
        console.log('[NewPricingService] تمت مز��منة المناطق السعرية بنجاح')
        return {
          success: true,
          summary: {
            totalMunicipalities: result.totalMunicipalities,
            existingZones: result.existingZones.length,
            newZonesCreated: result.newZonesCreated.length,
            newZones: result.newZonesCreated
          }
        }
      } else {
        return { success: false, error: result.errors.join(', ') }
      }
    } catch (error: any) {
      console.error('[NewPricingService] خطأ ف�� مزامنة المناطق:', error)
      return { success: false, error: error.message }
    }
  }

  /**
   * التحقق من الحاجة لمزامنة المناطق السعرية
   */
  async checkNeedForSync(): Promise<{ needsSync: boolean; missingZones: string[] }> {
    try {
      const { pricingZoneAutoManager } = await import('./pricingZoneAutoManager')
      const analysis = await pricingZoneAutoManager.analyzePricingZones()

      return {
        needsSync: analysis.missingZones.length > 0,
        missingZones: analysis.missingZones
      }
    } catch (error) {
      console.error('[NewPricingService] خطأ في فحص الحاجة للمزامنة:', error)
      return { needsSync: false, missingZones: [] }
    }
  }

  /**
   * الحصول على معامل البلدية مع الافتراضي 1
   */
  getMunicipalityMultiplier(municipality: string): number {
    // محاولة الحصول على معامل البلدية من خدمة البلديات
    try {
      // تجربة استيراد خدمة البلديات بشكل ديناميكي
      if (typeof window !== 'undefined' && (window as any).municipalityService) {
        const municipalityData = (window as any).municipalityService.getMunicipalityByName(municipality)
        if (municipalityData && typeof municipalityData.multiplier === 'number') {
          return municipalityData.multiplier
        }
      }
    } catch (error) {
      console.warn('خطأ في الحصول على معامل البلدية:', error)
    }

    // الافتراضي هو 1 إذا لم يجد المعام��
    return 1.0
  }

  /**
   * الحصول على قائمة المناطق السعرية
   */
  getPricingZones(): string[] {
    const pricing = this.getPricing()
    return Object.keys(pricing.zones)
  }

  /**
   * الحصول على قائمة فئات الزبائن المتاحة
   */
  getCustomerTypes(): Array<{value: CustomerType, label: string}> {
    return [
      { value: 'marketers', label: 'المسوقين' },
      { value: 'individuals', label: 'العاديين' },
      { value: 'companies', label: 'الشركات' }
    ]
  }

  /**
   * الحصول على قوائم الأسعار ��لمتاحة (A و B)
   */
  getPriceListTypes(): Array<{value: PriceListType, label: string}> {
    return [
      { value: 'A', label: 'مستوى 1 - سيتي A' },
      { value: 'B', label: 'مستوى 2 - مسوقين' }
    ]
  }

  /**
   * إضافة مقاس جديد لجميع المناطق والقوائم
   */
  addSizeToAllZones(size: BillboardSize, defaultPrice: number = 1000): boolean {
    if (!this.addSize(size)) {
      return false
    }

    const pricing = this.getPricing()
    const updatedPricing = { ...pricing }

    // إضافة المقاس لجميع المناطق
    Object.keys(updatedPricing.zones).forEach(zoneName => {
      const zone = updatedPricing.zones[zoneName]
      
      // إضافة للأسعار العادية
      if (zone.prices) {
        Object.keys(zone.prices).forEach(customerType => {
          zone.prices[customerType as CustomerType][size] = defaultPrice
        })
      }

      // إضافة لقوائم A/B
      if (zone.abPrices) {
        Object.keys(zone.abPrices).forEach(priceList => {
          const list = zone.abPrices[priceList as PriceListType]
          Object.keys(list).forEach(duration => {
            list[duration as keyof DurationPricing][size] = defaultPrice
          })
        })
      }
    })

    return this.updatePricing(updatedPricing).success
  }

  /**
   * حذف مقاس من جميع المناطق والقوائم
   */
  removeSizeFromAllZones(size: BillboardSize): boolean {
    if (!this.removeSize(size)) {
      return false
    }

    const pricing = this.getPricing()
    const updatedPricing = { ...pricing }

    // حذف المقاس من ج����ع المناطق
    Object.keys(updatedPricing.zones).forEach(zoneName => {
      const zone = updatedPricing.zones[zoneName]
      
      // حذف من الأسعار العادية
      if (zone.prices) {
        Object.keys(zone.prices).forEach(customerType => {
          delete zone.prices[customerType as CustomerType][size]
        })
      }

      // حذف من قوائم A/B
      if (zone.abPrices) {
        Object.keys(zone.abPrices).forEach(priceList => {
          const list = zone.abPrices[priceList as PriceListType]
          Object.keys(list).forEach(duration => {
            delete list[duration as keyof DurationPricing][size]
          })
        })
      }
    })

    return this.updatePricing(updatedPricing).success
  }

  /**
   * طباعة فاتورة العرض
   */
  printQuote(quote: Quote): void {
    const printContent = this.exportQuoteToPDF(quote)
    const printWindow = window.open('', '_blank')

    if (!printWindow) {
      alert('يرجى السماح بفتح النوافذ المنبثقة لطباعة الفاتورة')
      return
    }

    printWindow.document.write(printContent)
    printWindow.document.close()
  }

  /**
   * تصدير فاتورة العرض لـ PDF - نسخة محدثة
   */
  exportQuoteToPDF(quote: Quote): string {
    const printContent = `
      <!DOCTYPE html>
      <html dir="rtl" lang="ar">
      <head>
        <meta charset="UTF-8">
        <meta name="viewport" content="width=device-width, initial-scale=1.0">
        <title>عرض سعر - الفارس الذهبي</title>
        <link href="https://fonts.googleapis.com/css2?family=Tajawal:wght@400;500;700&display=swap" rel="stylesheet">
        <style>
          @page { size: A4; margin: 15mm; }
          * { margin: 0; padding: 0; box-sizing: border-box; }
          body {
            font-family: 'Tajawal', 'Cairo', 'Arial', sans-serif;
            direction: rtl;
            background: white;
            color: #000;
            line-height: 1.6;
            font-size: 12px;
          }
          .header {
            display: flex;
            justify-content: space-between;
            align-items: center;
            margin-bottom: 20px;
            padding: 15px 0;
            border-bottom: 3px solid #D4AF37;
          }
          .logo-section {
            display: flex;
            align-items: center;
            gap: 15px;
          }
          .logo { width: 80px; height: 80px; object-fit: contain; }
          .company-info { text-align: right; }
          .company-name-ar {
            font-size: 20px;
            font-weight: 700;
            color: #000;
            margin-bottom: 3px;
          }
          .company-name-en {
            font-size: 14px;
            color: #666;
            font-weight: 400;
          }
          .quote-header {
            text-align: center;
            margin-bottom: 30px;
          }
          .quote-title {
            font-size: 24px;
            font-weight: 700;
            color: #000;
            background: linear-gradient(135deg, #D4AF37, #F4E04D);
            padding: 10px 30px;
            border-radius: 25px;
            display: inline-block;
            margin-bottom: 10px;
          }
          .customer-section {
            display: grid;
            grid-template-columns: 1fr 1fr;
            gap: 30px;
            margin-bottom: 25px;
          }
          .info-group h3 {
            color: #D4AF37;
            font-size: 16px;
            font-weight: 700;
            margin-bottom: 10px;
            border-bottom: 2px solid #D4AF37;
            padding-bottom: 5px;
          }
          .info-item {
            margin-bottom: 8px;
            font-size: 13px;
          }
          .info-label {
            font-weight: 700;
            color: #333;
            margin-left: 10px;
          }
          table {
            width: 100%;
            border-collapse: collapse;
            margin-bottom: 25px;
            font-size: 11px;
          }
          th, td {
            border: 1px solid #D4AF37;
            padding: 8px 6px;
            text-align: center;
            vertical-align: middle;
          }
          th {
            background: linear-gradient(135deg, #D4AF37, #F4E04D);
            color: #000;
            font-weight: 700;
            font-size: 12px;
          }
          tr:nth-child(even) { background: #FFFEF7; }
          .price { font-weight: 700; color: #D4AF37; }
          .totals-section {
            background: #f8f9fa;
            padding: 20px;
            border-radius: 10px;
            border: 2px solid #D4AF37;
            margin-bottom: 25px;
          }
          .total-row {
            display: flex;
            justify-content: space-between;
            margin-bottom: 10px;
            font-size: 14px;
          }
          .total-row.final {
            font-size: 18px;
            font-weight: 700;
            color: #D4AF37;
            border-top: 2px solid #D4AF37;
            padding-top: 15px;
            margin-top: 15px;
          }
          .terms {
            background: #f0f9ff;
            padding: 15px;
            border-radius: 8px;
            border-right: 4px solid #3b82f6;
            margin-top: 25px;
          }
          .terms h3 {
            color: #1e40af;
            margin-bottom: 10px;
            font-size: 14px;
          }
          .terms ul { list-style: none; padding-right: 20px; }
          .terms li {
            margin-bottom: 5px;
            font-size: 11px;
            position: relative;
          }
          .terms li:before {
            content: "•";
            color: #3b82f6;
            font-weight: bold;
            position: absolute;
            right: -15px;
          }
          .footer {
            margin-top: 30px;
            text-align: center;
            color: #666;
            font-size: 11px;
            border-top: 1px solid #ddd;
            padding-top: 15px;
          }
          @media print {
            body { print-color-adjust: exact; -webkit-print-color-adjust: exact; }
            .no-print { display: none; }
          }
        </style>
      </head>
      <body>
        <div class="header">
          <div class="logo-section">
            <img src="${window.location.origin}/logo-symbol.svg" alt="شعار الشركة" class="logo" />
            <div class="company-info">
              <div class="company-name-ar">الفــــارس ��لذهبــــي</div>
              <div class="company-name-en">AL FARES AL DAHABI</div>
              <div class="company-name-ar" style="font-size: 12px;">للدعــــــاية والإعـــلان</div>
            </div>
          </div>
        </div>

        <div class="quote-header">
          <div class="quote-title">عرض سعر إعلاني محدث</div>
          <div style="color: #666; font-size: 14px;">رقم العرض: ${quote.id}</div>
          <div style="color: #666; font-size: 12px;">تاريخ العرض: ${formatGregorianDate(quote.createdAt)}</div>
          <div style="color: #666; font-size: 12px;">صالح حتى: ${formatGregorianDate(quote.validUntil)}</div>
        </div>

        <div class="customer-section">
          <div class="info-group">
            <h3>بيانات العميل</h3>
            <div class="info-item">
              <span class="info-label">الاسم:</span>
              ${quote.customerInfo.name}
            </div>
            <div class="info-item">
              <span class="info-label">البريد الإلكتروني:</span>
              ${quote.customerInfo.email}
            </div>
            <div class="info-item">
              <span class="info-label">رقم الهاتف:</span>
              ${quote.customerInfo.phone}
            </div>
            ${quote.customerInfo.company ? `
            <div class="info-item">
              <span class="info-label">الشركة:</span>
              ${quote.customerInfo.company}
            </div>
            ` : ''}
          </div>
          <div class="info-group">
            <h3>تفاصيل العرض</h3>
            <div class="info-item">
              <span class="info-label">ع��د الل��حات:</span>
              ${quote.items.length} لوحة
            </div>
            <div class="info-item">
              <span class="info-label">نوع الزبون:</span>
              ${this.getCustomerTypeLabel(quote.customerInfo.type)}
            </div>
            <div class="info-item">
              <span class="info-label">الباقة:</span>
              ${quote.packageInfo.label}
            </div>
            <div class="info-item">
              <span class="info-label">الخصم:</span>
              ${quote.packageInfo.discount}%
            </div>
            <div class="info-item">
              <span class="info-label">العملة:</span>
              ${quote.currency}
            </div>
          </div>
        </div>

        <table>
          <thead>
            <tr>
              <th>م</th>
              <th>صورة اللوحة</th>
              <th>اسم اللوحة</th>
              <th>الموقع</th>
              <th>المقاس</th>
              <th>قائمة السعر</th>
              <th>ا��سعر الأساسي</th>
              <th>ا��خصم</th>
              <th>الإجمالي</th>
            </tr>
          </thead>
          <tbody>
            ${quote.items.map((item, index) => `
              <tr style="height: 80px;">
                <td>${index + 1}</td>
                <td style="text-align: center; padding: 4px;">
                  ${item.imageUrl ? `
                    <img src="${item.imageUrl}"
                         alt="صورة اللوحة ${item.name}"
                         style="width: 60px; height: 40px; object-fit: cover; border-radius: 4px; border: 1px solid #D4AF37;"
                         onerror="this.style.display='none'; this.nextElementSibling.style.display='flex';">
                    <div style="display: none; width: 60px; height: 40px; background: #f8f9fa; border: 1px solid #D4AF37; border-radius: 4px; align-items: center; justify-content: center; font-size: 8px; color: #666;">
                      <span>صورة اللوحة</span>
                    </div>
                  ` : `
                    <div style="width: 60px; height: 40px; background: #f8f9fa; border: 1px solid #D4AF37; border-radius: 4px; display: flex; align-items: center; justify-content: center; font-size: 8px; color: #666; margin: 0 auto;">
                      <span>صورة اللوحة</span>
                    </div>
                  `}
                </td>
                <td style="text-align: right; padding-right: 8px; font-size: 10px;">${item.name}</td>
                <td style="text-align: right; padding-right: 8px; font-size: 9px;">${item.location}</td>
                <td style="font-size: 9px;">${item.size}</td>
                <td style="font-size: 9px; font-weight: bold; color: #D4AF37;">تلقائي</td>
                <td class="price" style="font-size: 9px;">
                  ${item.basePrice.toLocaleString()} ${quote.currency}
                  <br>
                  <span style="font-size: 8px; color: #666;">للمدة</span>
                </td>
                <td style="font-size: 9px; color: #e53e3e;">
                  ${item.discount > 0 ? `${item.discount}%` : 'لا يوجد'}
                </td>
                <td class="price" style="font-size: 10px; font-weight: bold;">
                  ${item.total.toLocaleString()} ${quote.currency}
                  <br>
                  <span style="font-size: 8px; color: #666;">لـ ${item.duration} ${item.duration === 1 ? 'شهر' : 'شهر'}</span>
                </td>
              </tr>
            `).join('')}
          </tbody>
        </table>

        <div class="totals-section">
          <div class="total-row">
            <span>المجموع قبل الخصم:</span>
            <span class="price">${quote.subtotal.toLocaleString()} ${quote.currency}</span>
          </div>
          <div class="total-row" style="color: #e53e3e;">
            <span>إجمالي الخصم (${quote.packageInfo.discount}%):</span>
            <span class="price">- ${quote.totalDiscount.toLocaleString()} ${quote.currency}</span>
          </div>
          <div class="total-row">
            <span>المجموع بعد الخصم:</span>
            <span class="price">${(quote.subtotal - quote.totalDiscount).toLocaleString()} ${quote.currency}</span>
          </div>
          ${quote.tax > 0 ? `
          <div class="total-row">
            <span>الضريبة (${(quote.taxRate * 100).toFixed(1)}%):</span>
            <span class="price">${quote.tax.toLocaleString()} ${quote.currency}</span>
          </div>
          ` : ''}
          <div class="total-row final">
            <span>الإجمالي النهائي:</span>
            <span>${quote.total.toLocaleString()} ${quote.currency}</span>
          </div>
          <div style="margin-top: 15px; padding: 10px; background: #e6fffa; border: 1px solid #38b2ac; border-radius: 6px;">
            <div style="text-align: center; color: #38b2ac; font-weight: bold; font-size: 12px;">
              🎉 وفرت ${quote.totalDiscount.toLocaleString()} ${quote.currency} مع باقة "${quote.packageInfo.label}"!
            </div>
          </div>
        </div>

        <div class="terms">
          <h3>الشروط والأحكام</h3>
          <ul>
            <li>هذا العرض صالح لمدة 30 يوماً من تاريخ الإصدار</li>
            <li>الأسعار تحدد تلقائياً حسب تصنيف اللوحة (A أو B)</li>
            <li>يتم الدفع مقدماً قبل بدء الحملة الإعلانية</li>
            <li>في حالة إلغاء الحجز، يتم استرد��د 50% من المبلغ المدفوع</li>
            <li>الشركة غير مسؤولة ��ن أي أضرار طبيعية قد تلحق باللوحة</li>
            <li>يحق للشركة تغيير موقع اللوحة في حالات الضرورة القصوى</li>
          </ul>
        </div>

        <div class="footer">
          <p>الفارس الذهبي للدعاية والإعلان | هاتف: 218913228908+ | البريد: g.faris.business@gmail.com</p>
          <p>نشكركم لثقتكم بخدماتنا و��تطلع للعمل معكم</p>
        </div>

        <script>
          window.onload = function() {
            setTimeout(function() {
              window.print();
              setTimeout(function() {
                window.close();
              }, 1000);
            }, 500);
          };
        </script>
      </body>
      </html>
    `

    return printContent
  }

  /**
   * ترجمة فئة الزبون إلى العربية
   */
  getCustomerTypeLabel(type: string): string {
    const labels: Record<string, string> = {
      marketers: 'المسوقين',
      individuals: 'العاديين',
      companies: 'الشركات'
    }
    return labels[type] || 'غير محدد'
  }
}

export const newPricingService = new NewPricingService()<|MERGE_RESOLUTION|>--- conflicted
+++ resolved
@@ -1,1013 +1,72 @@
-import { PriceList, BillboardSize, QuoteItem, Quote, CustomerType, PackageDuration, PriceListType, SizeManagement, DurationPricing, PricingZone, CustomerTypePricing, ABPricing } from '@/types'
-import { formatGregorianDate } from '@/lib/dateUtils'
-import { cloudDatabase } from './cloudDatabase'
+import cloudDatabase from "@/lib/cloud-database"
+import { DEFAULT_SIZES } from "@/lib/data/sizes"
 
-// ا��مقاسات الافتراضية
-const DEFAULT_SIZES: BillboardSize[] = ['5x13', '4x12', '4x10', '3x8', '3x6', '3x4']
-
-// الباقات الز��نية المتاحة
-const DEFAULT_PACKAGES: PackageDuration[] = [
-  { value: 1, unit: 'month', label: 'شهر واحد', discount: 0 },
-  { value: 3, unit: 'months', label: '3 أشهر', discount: 5 },
-  { value: 6, unit: 'months', label: '6 أشهر', discount: 10 },
-  { value: 12, unit: 'year', label: 'سنة كاملة', discount: 20 }
-]
-
-// إنشاء أسعار افتراضية لمدة معينة
-const createDefaultPricesForDuration = (duration: number): Record<BillboardSize, number> => {
-  const basePrices: Record<BillboardSize, number> = {
-    '5x13': 3500,
-    '4x12': 2800,
-    '4x10': 2200,
-    '3x8': 1500,
-    '3x6': 1000,
-    '3x4': 800
-  }
-
-  // تطبيق خصم حسب المدة
-  const discount = duration === 1 ? 0 : duration === 3 ? 0.05 : duration === 6 ? 0.1 : duration === 12 ? 0.2 : 0
-  
-  const result: Record<BillboardSize, number> = {}
-  Object.entries(basePrices).forEach(([size, price]) => {
-    result[size] = Math.round(price * (1 - discount))
-  })
-  
-  return result
+export type RentalPricing = {
+  id: string
+  pricePerMonth: number
+  size: string
 }
 
-// إنشاء أسعار A/B افتراضية مع المدد
-const createDefaultABPricing = (): DurationPricing => ({
-  '1': createDefaultPricesForDuration(1),
-  '3': createDefaultPricesForDuration(3),
-  '6': createDefaultPricesForDuration(6),
-  '12': createDefaultPricesForDuration(12)
-})
-
-// ��ائمة البلديات الليبية الأساسية
-const DEFAULT_LIBYA_MUNICIPALITIES = [
-  'مصراتة', 'طرابلس', 'بنغازي', 'زليتن', 'الخمس', 'سرت',
-  'أبو سليم', 'تاجوراء', 'جنزور', 'الزاوية', 'صبراتة',
-  'درنة', 'البيضاء', 'المرج', 'الكفرة', 'سبها',
-  'مزدة', 'ترهونة', 'غريان', 'يفرن', 'نالوت'
-]
-
-// إنشاء منطقة سعرية افتراضية لبلدية
-const createDefaultZoneForMunicipality = (municipalityName: string): PricingZone => {
-  // تحديد معا��ل البلدية من municipalityService إن أمكن
-  let municipalityMultiplier = 1.0
-  try {
-    if (typeof window !== 'undefined' && (window as any).municipalityService) {
-      const municipality = (window as any).municipalityService.getMunicipalityByName(municipalityName)
-      if (municipality) {
-        municipalityMultiplier = municipality.multiplier
-      }
-    }
-  } catch (error) {
-    console.log(`استخدام معامل افتراضي للبلدية: ${municipalityName}`)
-  }
-
-  // تطبيق المعامل على الأسعار الأساسية
-  const adjustedPrices = (basePrices: Record<string, number>) => {
-    const adjusted: Record<string, number> = {}
-    Object.keys(basePrices).forEach(size => {
-      adjusted[size] = Math.round(basePrices[size] * municipalityMultiplier)
-    })
-    return adjusted
-  }
-
-  const adjustedABPricing = (): DurationPricing => {
-    const basePricing = createDefaultABPricing()
-    const adjusted: DurationPricing = {}
-    Object.keys(basePricing).forEach(duration => {
-      adjusted[duration as keyof DurationPricing] = adjustedPrices(basePricing[duration as keyof DurationPricing])
-    })
-    return adjusted
-  }
-
-  return {
-    name: municipalityName,
-    prices: {
-      marketers: adjustedPrices(createDefaultPricesForDuration(1)),
-      individuals: adjustedPrices(createDefaultPricesForDuration(1)),
-      companies: adjustedPrices(createDefaultPricesForDuration(1))
-    },
-    abPrices: {
-      A: adjustedABPricing(),
-      B: adjustedABPricing()
-    }
-  }
-}
-
-// قائمة الأسعار الافتراضية الجديدة
-const DEFAULT_PRICING_NEW: PriceList = {
-  zones: DEFAULT_LIBYA_MUNICIPALITIES.reduce((zones, municipality) => {
-    zones[municipality] = createDefaultZoneForMunicipality(municipality)
-    return zones
-  }, {} as Record<string, PricingZone>),
-  packages: DEFAULT_PACKAGES,
-  currency: 'د.ل'
-}
-
-/**
- * خدمة إدارة الأسعار المحدثة
- * تدعم المدد المختلفة والم��اسات الدينا��يكية
- */
-class NewPricingService implements SizeManagement {
-  private readonly PRICING_STORAGE_KEY = 'al-fares-pricing-v2'
-  private readonly SIZES_STORAGE_KEY = 'al-fares-sizes'
-  public sizes: BillboardSize[] = []
+class NewPricingService {
+  private readonly PRICING_STORAGE_KEY = "rental_pricing"
+  private readonly SIZES_STORAGE_KEY = "rental_sizes"
 
   constructor() {
     this.initializeDefaults()
-    this.loadSizes()
   }
 
-  /**
-   * تهيئة البيانات الافتراضية
-   */
-  
+  private initializeDefaults() {
+    try {
+      localStorage.removeItem(this.PRICING_STORAGE_KEY)
+    } catch {}
 
+    // تحميل الأسعار من Supabase
+    cloudDatabase.getRentalPricing()
+      .then(remote => {
+        if (remote) {
+          localStorage.setItem(this.PRICING_STORAGE_KEY, JSON.stringify(remote))
+        }
+      })
+      .catch(() => {})
 
-private initializeDefaults() {
-  try { localStorage.removeItem(this.PRICING_STORAGE_KEY) } catch {}
-  cloudDatabase.getRentalPricing()
-    .then(remote => { if (remote) { localStorage.setItem(this.PRICING_STORAGE_KEY, JSON.stringify(remote)) } })
-    .catch(() => {})
-}
-catch {}
-  if (!localStorage.getItem(this.SIZES_STORAGE_KEY)) {
-    const DEFAULT_SIZES: any = ['5x13','4x12','4x10','3x8','3x6','3x4']
-    localStorage.setItem(this.SIZES_STORAGE_KEY, JSON.stringify(DEFAULT_SIZES))
-  }
-  cloudDatabase.getRentalPricing()
-    .then((remote) => { if (remote) { localStorage.setItem(this.PRICING_STORAGE_KEY, JSON.stringify(remote)) } })
-    .catch(() => {})
-}
-
-<<<<<<< HEAD
-=======
-  if (!localStorage.getItem(this.SIZES_STORAGE_KEY)) {
-    localStorage.setItem(this.SIZES_STORAGE_KEY, JSON.stringify(DEFAULT_SIZES))
-  }
-  }
->>>>>>> cecf838f
-
-    // Try hydrate from cloud asynchronously
-    }
-
-  /**
-   * ��حميل المقاسا�� من التخزين
-   */
-  private loadSizes() {
-    try {
-      const sizes = localStorage.getItem(this.SIZES_STORAGE_KEY)
-      this.sizes = sizes ? JSON.parse(sizes) : DEFAULT_SIZES
-    } catch {
-      this.sizes = DEFAULT_SIZES
+    // إذا ما فيه مقاسات محفوظة نحط الافتراضية
+    if (!localStorage.getItem(this.SIZES_STORAGE_KEY)) {
+      localStorage.setItem(this.SIZES_STORAGE_KEY, JSON.stringify(DEFAULT_SIZES))
     }
   }
 
-  /**
-   * حفظ المقاسات في التخزين
-   */
-  private saveSizes() {
-    localStorage.setItem(this.SIZES_STORAGE_KEY, JSON.stringify(this.sizes))
-  }
-
-  // استبدال قائمة المقاسات كاملةً وتخزينها
-  public setSizes(sizes: BillboardSize[]) {
-    this.sizes = Array.from(new Set(sizes))
-    this.saveSizes()
-  }
-
-  /**
-   * إضا��ة م��اس جديد
-   */
-  addSize(size: BillboardSize): boolean {
-    if (!this.validateSize(size) || this.sizes.includes(size)) {
-      return false
-    }
-    this.sizes.push(size)
-    this.saveSizes()
-    return true
-  }
-
-  /**
-   * ح��ف مقاس
-   */
-  removeSize(size: BillboardSize): boolean {
-    const index = this.sizes.indexOf(size)
-    if (index === -1 || this.sizes.length <= 1) {
-      return false
-    }
-    this.sizes.splice(index, 1)
-    this.saveSizes()
-    return true
-  }
-
-  /**
-   * التحقق من صحة المقاس
-   */
-  validateSize(size: string): boolean {
-    // ت��قق من أن المقاس بصيغة مثل "5x13" أو "4x12"
-    const sizePattern = /^\d+x\d+$/
-    return sizePattern.test(size) && size.length <= 10
-  }
-
-  /**
-   * الحصول على قائمة الأسعار
-   */
-  getPricing(): PriceList {
+  getPricing(): RentalPricing[] {
+    const data = localStorage.getItem(this.PRICING_STORAGE_KEY)
+    if (!data) return []
     try {
-      const pricing = localStorage.getItem(this.PRICING_STORAGE_KEY)
-      return pricing ? JSON.parse(pricing) : { zones: {}, packages: [], currency: 'د.ل' }
+      return JSON.parse(data) as RentalPricing[]
     } catch {
-      return { zones: {}, packages: [], currency: 'د.ل' }
+      return []
     }
   }
 
-  /**
-   * تحديث قائمة الأسعار
-   */
-  updatePricing(pricing: PriceList): { success: boolean; error?: string } {
+  async savePricing(pricing: RentalPricing[]) {
+    localStorage.setItem(this.PRICING_STORAGE_KEY, JSON.stringify(pricing))
     try {
-      localStorage.setItem(this.PRICING_STORAGE_KEY, JSON.stringify(pricing))
-      // Persist to cloud (Supabase), non-blocking
-      void cloudDatabase.saveRentalPricing(pricing)
-      return { success: true }
-    } catch (error) {
-      console.error('خطأ في تحديث الأسعار:', error)
-      return { success: false, error: 'حدث خطأ في حفظ الأسعار' }
+      await cloudDatabase.saveRentalPricing(pricing)
+    } catch {}
+  }
+
+  getSizes(): string[] {
+    const data = localStorage.getItem(this.SIZES_STORAGE_KEY)
+    if (!data) return DEFAULT_SIZES
+    try {
+      return JSON.parse(data) as string[]
+    } catch {
+      return DEFAULT_SIZES
     }
   }
 
-  /**
-   * الحصول على سعر لو��ة حسب القائمة والمدة
-   */
-  getBillboardPriceABWithDuration(
-    size: BillboardSize,
-    zone: string,
-    priceList: PriceListType = 'A',
-    duration: number = 1,
-    municipality?: string
-  ): number {
-    const pricing = this.getPricing()
-    const zoneData = pricing.zones[zone]
-
-    if (!zoneData || !zoneData.abPrices || !zoneData.abPrices[priceList]) {
-      return 0
-    }
-
-    const durationKey = duration.toString() as keyof DurationPricing
-    const durationPrices = zoneData.abPrices[priceList][durationKey]
-
-    if (!durationPrices || !durationPrices[size]) {
-      return 0
-    }
-
-    const basePrice = durationPrices[size]
-
-    // تطبيق معامل البلدية إذا تم توفيره (افتراضي: 1)
-    if (municipality) {
-      const multiplier = this.getMunicipalityMultiplier(municipality)
-      return Math.round(basePrice * multiplier)
-    }
-
-    return basePrice
-  }
-
-  /**
-   * الحصول على سعر لوحة حسب فئة الزبون (للنظام القديم)
-   */
-  getBillboardPrice(size: BillboardSize, zone: string, customerType: CustomerType = 'individuals', municipality?: string): number {
-    const pricing = this.getPricing()
-    const zoneData = pricing.zones[zone]
-
-    if (!zoneData || !zoneData.prices[customerType] || !zoneData.prices[customerType][size]) {
-      return 0
-    }
-
-    const basePrice = zoneData.prices[customerType][size]
-
-    // تطبيق معامل البلدية إذا تم توفيره (افتراضي: 1)
-    if (municipality) {
-      const multiplier = this.getMunicipalityMultiplier(municipality)
-      return Math.round(basePrice * multiplier)
-    }
-
-    return basePrice
-  }
-
-  /**
-   * تحديد قائمة الأسعار من بيانات اللوحة
-   */
-  determinePriceListFromBillboard(billboard: any): PriceListType {
-    // إذا كان للوحة تصنيف سعر محدد
-    if (billboard.priceCategory && (billboard.priceCategory === 'A' || billboard.priceCategory === 'B')) {
-      return billboard.priceCategory
-    }
-
-    // إذا كان المستوى يحدد القائمة
-    if (billboard.level) {
-      const level = billboard.level.toLowerCase()
-      if (level.includes('مسوق') || level.includes('a') || level === '1') {
-        return 'A'
-      }
-      if (level.includes('شرك') || level.includes('b') || level === '2') {
-        return 'B'
-      }
-    }
-
-    // القيمة الافتراضية
-    return 'A'
-  }
-
-  /**
-   * الحصول على الباقات الزمنية المتاحة
-   */
-  getPackages(): PackageDuration[] {
-    const pricing = this.getPricing()
-    return pricing.packages || DEFAULT_PACKAGES
-  }
-
-  /**
-   * حساب السعر مع الخصم حسب الباقة
-   */
-  calculatePriceWithDiscount(basePrice: number, packageDuration: PackageDuration): {
-    finalPrice: number
-    discount: number
-    totalDiscount: number
-  } {
-    const discountAmount = (basePrice * packageDuration.discount) / 100
-    const finalPrice = basePrice - discountAmount
-
-    return {
-      finalPrice,
-      discount: packageDuration.discount,
-      totalDiscount: discountAmount * packageDuration.value
-    }
-  }
-
-  /**
-   * إنشاء فاتورة عرض محدثة
-   */
-  generateQuote(
-    customerInfo: {
-      name: string
-      email: string
-      phone: string
-      company?: string
-      type: CustomerType
-    },
-    billboards: Array<{
-      id: string
-      name: string
-      location: string
-      municipality: string
-      area: string
-      size: BillboardSize
-      status: string
-      imageUrl?: string
-      level?: string
-      priceCategory?: PriceListType
-    }>,
-    packageDuration: PackageDuration
-  ): Quote {
-    const pricing = this.getPricing()
-
-    const items: QuoteItem[] = billboards.map(billboard => {
-      const zone = this.determinePricingZone(billboard.municipality, billboard.area)
-      const priceList = this.determinePriceListFromBillboard(billboard)
-      // Get the duration-adjusted price (already includes duration discount) with municipality multiplier
-      const finalPrice = this.getBillboardPriceABWithDuration(
-        billboard.size,
-        zone,
-        priceList,
-        packageDuration.value,
-        billboard.municipality
-      )
-
-      // Calculate what the base price would have been without duration discount
-      const basePrice = packageDuration.discount > 0
-        ? Math.round(finalPrice / (1 - packageDuration.discount / 100))
-        : finalPrice
-
-      return {
-        billboardId: billboard.id,
-        name: billboard.name,
-        location: billboard.location,
-        size: billboard.size,
-        zone,
-        basePrice,
-        finalPrice,
-        duration: packageDuration.value,
-        discount: packageDuration.discount,
-        total: finalPrice * packageDuration.value,
-        imageUrl: billboard.imageUrl
-      }
-    })
-
-    const subtotal = items.reduce((sum, item) => sum + (item.basePrice * item.duration), 0)
-    const totalDiscount = items.reduce((sum, item) => sum + ((item.basePrice - item.finalPrice) * item.duration), 0)
-    const taxRate = 0.0
-    const tax = (subtotal - totalDiscount) * taxRate
-    const total = subtotal - totalDiscount + tax
-
-    return {
-      id: `Q-${Date.now()}`,
-      customerInfo,
-      packageInfo: {
-        duration: packageDuration.value,
-        label: packageDuration.label,
-        discount: packageDuration.discount
-      },
-      items,
-      subtotal,
-      totalDiscount,
-      tax,
-      taxRate,
-      total,
-      currency: pricing.currency,
-      createdAt: new Date().toISOString(),
-      validUntil: new Date(Date.now() + 30 * 24 * 60 * 60 * 1000).toISOString()
-    }
-  }
-
-  /**
-   * تحديد المنطقة الس��رية ب��اءً على البلدية مباشرة
-   * المنطقة السعرية هي نفس اسم البلدية
-   */
-  determinePricingZone(municipality: string, area?: string): string {
-    if (!municipality) return ''
-    const zoneName = municipality.trim()
-    const pricing = this.getPricing()
-    if (pricing.zones[zoneName]) return zoneName
-    const availableZones = Object.keys(pricing.zones)
-    const municipalityLower = municipality.toLowerCase().trim()
-    for (const zone of availableZones) {
-      if (zone.toLowerCase().includes(municipalityLower) || municipalityLower.includes(zone.toLowerCase())) {
-        return zone
-      }
-    }
-    return zoneName
-  }
-
-  /**
-   * إضافة منطقة سعرية جديدة بناءً على البلدية
-   */
-  addPricingZoneForMunicipality(municipality: string, baseZone: string = 'مصراتة'): boolean {
-    // ممنوع إنشاء بيانات تجريبية تلقائياً
-    return false
-  }
-
-  /**
-   * مزامنة المناطق السعرية مع ملف الإك��ل تلقائياً
-   */
-  async syncWithExcelData(): Promise<{ success: boolean; summary?: any; error?: string }> {
+  async saveSizes(sizes: string[]) {
+    localStorage.setItem(this.SIZES_STORAGE_KEY, JSON.stringify(sizes))
     try {
-      // ��ستيراد خدم�� إدارة المناطق التلقائية
-      const { pricingZoneAutoManager } = await import('./pricingZoneAutoManager')
-
-      // تنفيذ المزامنة
-      const result = await pricingZoneAutoManager.syncPricingZonesWithExcel()
-
-      if (result.success) {
-        console.log('[NewPricingService] تمت مز��منة المناطق السعرية بنجاح')
-        return {
-          success: true,
-          summary: {
-            totalMunicipalities: result.totalMunicipalities,
-            existingZones: result.existingZones.length,
-            newZonesCreated: result.newZonesCreated.length,
-            newZones: result.newZonesCreated
-          }
-        }
-      } else {
-        return { success: false, error: result.errors.join(', ') }
-      }
-    } catch (error: any) {
-      console.error('[NewPricingService] خطأ ف�� مزامنة المناطق:', error)
-      return { success: false, error: error.message }
-    }
-  }
-
-  /**
-   * التحقق من الحاجة لمزامنة المناطق السعرية
-   */
-  async checkNeedForSync(): Promise<{ needsSync: boolean; missingZones: string[] }> {
-    try {
-      const { pricingZoneAutoManager } = await import('./pricingZoneAutoManager')
-      const analysis = await pricingZoneAutoManager.analyzePricingZones()
-
-      return {
-        needsSync: analysis.missingZones.length > 0,
-        missingZones: analysis.missingZones
-      }
-    } catch (error) {
-      console.error('[NewPricingService] خطأ في فحص الحاجة للمزامنة:', error)
-      return { needsSync: false, missingZones: [] }
-    }
-  }
-
-  /**
-   * الحصول على معامل البلدية مع الافتراضي 1
-   */
-  getMunicipalityMultiplier(municipality: string): number {
-    // محاولة الحصول على معامل البلدية من خدمة البلديات
-    try {
-      // تجربة استيراد خدمة البلديات بشكل ديناميكي
-      if (typeof window !== 'undefined' && (window as any).municipalityService) {
-        const municipalityData = (window as any).municipalityService.getMunicipalityByName(municipality)
-        if (municipalityData && typeof municipalityData.multiplier === 'number') {
-          return municipalityData.multiplier
-        }
-      }
-    } catch (error) {
-      console.warn('خطأ في الحصول على معامل البلدية:', error)
-    }
-
-    // الافتراضي هو 1 إذا لم يجد المعام��
-    return 1.0
-  }
-
-  /**
-   * الحصول على قائمة المناطق السعرية
-   */
-  getPricingZones(): string[] {
-    const pricing = this.getPricing()
-    return Object.keys(pricing.zones)
-  }
-
-  /**
-   * الحصول على قائمة فئات الزبائن المتاحة
-   */
-  getCustomerTypes(): Array<{value: CustomerType, label: string}> {
-    return [
-      { value: 'marketers', label: 'المسوقين' },
-      { value: 'individuals', label: 'العاديين' },
-      { value: 'companies', label: 'الشركات' }
-    ]
-  }
-
-  /**
-   * الحصول على قوائم الأسعار ��لمتاحة (A و B)
-   */
-  getPriceListTypes(): Array<{value: PriceListType, label: string}> {
-    return [
-      { value: 'A', label: 'مستوى 1 - سيتي A' },
-      { value: 'B', label: 'مستوى 2 - مسوقين' }
-    ]
-  }
-
-  /**
-   * إضافة مقاس جديد لجميع المناطق والقوائم
-   */
-  addSizeToAllZones(size: BillboardSize, defaultPrice: number = 1000): boolean {
-    if (!this.addSize(size)) {
-      return false
-    }
-
-    const pricing = this.getPricing()
-    const updatedPricing = { ...pricing }
-
-    // إضافة المقاس لجميع المناطق
-    Object.keys(updatedPricing.zones).forEach(zoneName => {
-      const zone = updatedPricing.zones[zoneName]
-      
-      // إضافة للأسعار العادية
-      if (zone.prices) {
-        Object.keys(zone.prices).forEach(customerType => {
-          zone.prices[customerType as CustomerType][size] = defaultPrice
-        })
-      }
-
-      // إضافة لقوائم A/B
-      if (zone.abPrices) {
-        Object.keys(zone.abPrices).forEach(priceList => {
-          const list = zone.abPrices[priceList as PriceListType]
-          Object.keys(list).forEach(duration => {
-            list[duration as keyof DurationPricing][size] = defaultPrice
-          })
-        })
-      }
-    })
-
-    return this.updatePricing(updatedPricing).success
-  }
-
-  /**
-   * حذف مقاس من جميع المناطق والقوائم
-   */
-  removeSizeFromAllZones(size: BillboardSize): boolean {
-    if (!this.removeSize(size)) {
-      return false
-    }
-
-    const pricing = this.getPricing()
-    const updatedPricing = { ...pricing }
-
-    // حذف المقاس من ج����ع المناطق
-    Object.keys(updatedPricing.zones).forEach(zoneName => {
-      const zone = updatedPricing.zones[zoneName]
-      
-      // حذف من الأسعار العادية
-      if (zone.prices) {
-        Object.keys(zone.prices).forEach(customerType => {
-          delete zone.prices[customerType as CustomerType][size]
-        })
-      }
-
-      // حذف من قوائم A/B
-      if (zone.abPrices) {
-        Object.keys(zone.abPrices).forEach(priceList => {
-          const list = zone.abPrices[priceList as PriceListType]
-          Object.keys(list).forEach(duration => {
-            delete list[duration as keyof DurationPricing][size]
-          })
-        })
-      }
-    })
-
-    return this.updatePricing(updatedPricing).success
-  }
-
-  /**
-   * طباعة فاتورة العرض
-   */
-  printQuote(quote: Quote): void {
-    const printContent = this.exportQuoteToPDF(quote)
-    const printWindow = window.open('', '_blank')
-
-    if (!printWindow) {
-      alert('يرجى السماح بفتح النوافذ المنبثقة لطباعة الفاتورة')
-      return
-    }
-
-    printWindow.document.write(printContent)
-    printWindow.document.close()
-  }
-
-  /**
-   * تصدير فاتورة العرض لـ PDF - نسخة محدثة
-   */
-  exportQuoteToPDF(quote: Quote): string {
-    const printContent = `
-      <!DOCTYPE html>
-      <html dir="rtl" lang="ar">
-      <head>
-        <meta charset="UTF-8">
-        <meta name="viewport" content="width=device-width, initial-scale=1.0">
-        <title>عرض سعر - الفارس الذهبي</title>
-        <link href="https://fonts.googleapis.com/css2?family=Tajawal:wght@400;500;700&display=swap" rel="stylesheet">
-        <style>
-          @page { size: A4; margin: 15mm; }
-          * { margin: 0; padding: 0; box-sizing: border-box; }
-          body {
-            font-family: 'Tajawal', 'Cairo', 'Arial', sans-serif;
-            direction: rtl;
-            background: white;
-            color: #000;
-            line-height: 1.6;
-            font-size: 12px;
-          }
-          .header {
-            display: flex;
-            justify-content: space-between;
-            align-items: center;
-            margin-bottom: 20px;
-            padding: 15px 0;
-            border-bottom: 3px solid #D4AF37;
-          }
-          .logo-section {
-            display: flex;
-            align-items: center;
-            gap: 15px;
-          }
-          .logo { width: 80px; height: 80px; object-fit: contain; }
-          .company-info { text-align: right; }
-          .company-name-ar {
-            font-size: 20px;
-            font-weight: 700;
-            color: #000;
-            margin-bottom: 3px;
-          }
-          .company-name-en {
-            font-size: 14px;
-            color: #666;
-            font-weight: 400;
-          }
-          .quote-header {
-            text-align: center;
-            margin-bottom: 30px;
-          }
-          .quote-title {
-            font-size: 24px;
-            font-weight: 700;
-            color: #000;
-            background: linear-gradient(135deg, #D4AF37, #F4E04D);
-            padding: 10px 30px;
-            border-radius: 25px;
-            display: inline-block;
-            margin-bottom: 10px;
-          }
-          .customer-section {
-            display: grid;
-            grid-template-columns: 1fr 1fr;
-            gap: 30px;
-            margin-bottom: 25px;
-          }
-          .info-group h3 {
-            color: #D4AF37;
-            font-size: 16px;
-            font-weight: 700;
-            margin-bottom: 10px;
-            border-bottom: 2px solid #D4AF37;
-            padding-bottom: 5px;
-          }
-          .info-item {
-            margin-bottom: 8px;
-            font-size: 13px;
-          }
-          .info-label {
-            font-weight: 700;
-            color: #333;
-            margin-left: 10px;
-          }
-          table {
-            width: 100%;
-            border-collapse: collapse;
-            margin-bottom: 25px;
-            font-size: 11px;
-          }
-          th, td {
-            border: 1px solid #D4AF37;
-            padding: 8px 6px;
-            text-align: center;
-            vertical-align: middle;
-          }
-          th {
-            background: linear-gradient(135deg, #D4AF37, #F4E04D);
-            color: #000;
-            font-weight: 700;
-            font-size: 12px;
-          }
-          tr:nth-child(even) { background: #FFFEF7; }
-          .price { font-weight: 700; color: #D4AF37; }
-          .totals-section {
-            background: #f8f9fa;
-            padding: 20px;
-            border-radius: 10px;
-            border: 2px solid #D4AF37;
-            margin-bottom: 25px;
-          }
-          .total-row {
-            display: flex;
-            justify-content: space-between;
-            margin-bottom: 10px;
-            font-size: 14px;
-          }
-          .total-row.final {
-            font-size: 18px;
-            font-weight: 700;
-            color: #D4AF37;
-            border-top: 2px solid #D4AF37;
-            padding-top: 15px;
-            margin-top: 15px;
-          }
-          .terms {
-            background: #f0f9ff;
-            padding: 15px;
-            border-radius: 8px;
-            border-right: 4px solid #3b82f6;
-            margin-top: 25px;
-          }
-          .terms h3 {
-            color: #1e40af;
-            margin-bottom: 10px;
-            font-size: 14px;
-          }
-          .terms ul { list-style: none; padding-right: 20px; }
-          .terms li {
-            margin-bottom: 5px;
-            font-size: 11px;
-            position: relative;
-          }
-          .terms li:before {
-            content: "•";
-            color: #3b82f6;
-            font-weight: bold;
-            position: absolute;
-            right: -15px;
-          }
-          .footer {
-            margin-top: 30px;
-            text-align: center;
-            color: #666;
-            font-size: 11px;
-            border-top: 1px solid #ddd;
-            padding-top: 15px;
-          }
-          @media print {
-            body { print-color-adjust: exact; -webkit-print-color-adjust: exact; }
-            .no-print { display: none; }
-          }
-        </style>
-      </head>
-      <body>
-        <div class="header">
-          <div class="logo-section">
-            <img src="${window.location.origin}/logo-symbol.svg" alt="شعار الشركة" class="logo" />
-            <div class="company-info">
-              <div class="company-name-ar">الفــــارس ��لذهبــــي</div>
-              <div class="company-name-en">AL FARES AL DAHABI</div>
-              <div class="company-name-ar" style="font-size: 12px;">للدعــــــاية والإعـــلان</div>
-            </div>
-          </div>
-        </div>
-
-        <div class="quote-header">
-          <div class="quote-title">عرض سعر إعلاني محدث</div>
-          <div style="color: #666; font-size: 14px;">رقم العرض: ${quote.id}</div>
-          <div style="color: #666; font-size: 12px;">تاريخ العرض: ${formatGregorianDate(quote.createdAt)}</div>
-          <div style="color: #666; font-size: 12px;">صالح حتى: ${formatGregorianDate(quote.validUntil)}</div>
-        </div>
-
-        <div class="customer-section">
-          <div class="info-group">
-            <h3>بيانات العميل</h3>
-            <div class="info-item">
-              <span class="info-label">الاسم:</span>
-              ${quote.customerInfo.name}
-            </div>
-            <div class="info-item">
-              <span class="info-label">البريد الإلكتروني:</span>
-              ${quote.customerInfo.email}
-            </div>
-            <div class="info-item">
-              <span class="info-label">رقم الهاتف:</span>
-              ${quote.customerInfo.phone}
-            </div>
-            ${quote.customerInfo.company ? `
-            <div class="info-item">
-              <span class="info-label">الشركة:</span>
-              ${quote.customerInfo.company}
-            </div>
-            ` : ''}
-          </div>
-          <div class="info-group">
-            <h3>تفاصيل العرض</h3>
-            <div class="info-item">
-              <span class="info-label">ع��د الل��حات:</span>
-              ${quote.items.length} لوحة
-            </div>
-            <div class="info-item">
-              <span class="info-label">نوع الزبون:</span>
-              ${this.getCustomerTypeLabel(quote.customerInfo.type)}
-            </div>
-            <div class="info-item">
-              <span class="info-label">الباقة:</span>
-              ${quote.packageInfo.label}
-            </div>
-            <div class="info-item">
-              <span class="info-label">الخصم:</span>
-              ${quote.packageInfo.discount}%
-            </div>
-            <div class="info-item">
-              <span class="info-label">العملة:</span>
-              ${quote.currency}
-            </div>
-          </div>
-        </div>
-
-        <table>
-          <thead>
-            <tr>
-              <th>م</th>
-              <th>صورة اللوحة</th>
-              <th>اسم اللوحة</th>
-              <th>الموقع</th>
-              <th>المقاس</th>
-              <th>قائمة السعر</th>
-              <th>ا��سعر الأساسي</th>
-              <th>ا��خصم</th>
-              <th>الإجمالي</th>
-            </tr>
-          </thead>
-          <tbody>
-            ${quote.items.map((item, index) => `
-              <tr style="height: 80px;">
-                <td>${index + 1}</td>
-                <td style="text-align: center; padding: 4px;">
-                  ${item.imageUrl ? `
-                    <img src="${item.imageUrl}"
-                         alt="صورة اللوحة ${item.name}"
-                         style="width: 60px; height: 40px; object-fit: cover; border-radius: 4px; border: 1px solid #D4AF37;"
-                         onerror="this.style.display='none'; this.nextElementSibling.style.display='flex';">
-                    <div style="display: none; width: 60px; height: 40px; background: #f8f9fa; border: 1px solid #D4AF37; border-radius: 4px; align-items: center; justify-content: center; font-size: 8px; color: #666;">
-                      <span>صورة اللوحة</span>
-                    </div>
-                  ` : `
-                    <div style="width: 60px; height: 40px; background: #f8f9fa; border: 1px solid #D4AF37; border-radius: 4px; display: flex; align-items: center; justify-content: center; font-size: 8px; color: #666; margin: 0 auto;">
-                      <span>صورة اللوحة</span>
-                    </div>
-                  `}
-                </td>
-                <td style="text-align: right; padding-right: 8px; font-size: 10px;">${item.name}</td>
-                <td style="text-align: right; padding-right: 8px; font-size: 9px;">${item.location}</td>
-                <td style="font-size: 9px;">${item.size}</td>
-                <td style="font-size: 9px; font-weight: bold; color: #D4AF37;">تلقائي</td>
-                <td class="price" style="font-size: 9px;">
-                  ${item.basePrice.toLocaleString()} ${quote.currency}
-                  <br>
-                  <span style="font-size: 8px; color: #666;">للمدة</span>
-                </td>
-                <td style="font-size: 9px; color: #e53e3e;">
-                  ${item.discount > 0 ? `${item.discount}%` : 'لا يوجد'}
-                </td>
-                <td class="price" style="font-size: 10px; font-weight: bold;">
-                  ${item.total.toLocaleString()} ${quote.currency}
-                  <br>
-                  <span style="font-size: 8px; color: #666;">لـ ${item.duration} ${item.duration === 1 ? 'شهر' : 'شهر'}</span>
-                </td>
-              </tr>
-            `).join('')}
-          </tbody>
-        </table>
-
-        <div class="totals-section">
-          <div class="total-row">
-            <span>المجموع قبل الخصم:</span>
-            <span class="price">${quote.subtotal.toLocaleString()} ${quote.currency}</span>
-          </div>
-          <div class="total-row" style="color: #e53e3e;">
-            <span>إجمالي الخصم (${quote.packageInfo.discount}%):</span>
-            <span class="price">- ${quote.totalDiscount.toLocaleString()} ${quote.currency}</span>
-          </div>
-          <div class="total-row">
-            <span>المجموع بعد الخصم:</span>
-            <span class="price">${(quote.subtotal - quote.totalDiscount).toLocaleString()} ${quote.currency}</span>
-          </div>
-          ${quote.tax > 0 ? `
-          <div class="total-row">
-            <span>الضريبة (${(quote.taxRate * 100).toFixed(1)}%):</span>
-            <span class="price">${quote.tax.toLocaleString()} ${quote.currency}</span>
-          </div>
-          ` : ''}
-          <div class="total-row final">
-            <span>الإجمالي النهائي:</span>
-            <span>${quote.total.toLocaleString()} ${quote.currency}</span>
-          </div>
-          <div style="margin-top: 15px; padding: 10px; background: #e6fffa; border: 1px solid #38b2ac; border-radius: 6px;">
-            <div style="text-align: center; color: #38b2ac; font-weight: bold; font-size: 12px;">
-              🎉 وفرت ${quote.totalDiscount.toLocaleString()} ${quote.currency} مع باقة "${quote.packageInfo.label}"!
-            </div>
-          </div>
-        </div>
-
-        <div class="terms">
-          <h3>الشروط والأحكام</h3>
-          <ul>
-            <li>هذا العرض صالح لمدة 30 يوماً من تاريخ الإصدار</li>
-            <li>الأسعار تحدد تلقائياً حسب تصنيف اللوحة (A أو B)</li>
-            <li>يتم الدفع مقدماً قبل بدء الحملة الإعلانية</li>
-            <li>في حالة إلغاء الحجز، يتم استرد��د 50% من المبلغ المدفوع</li>
-            <li>الشركة غير مسؤولة ��ن أي أضرار طبيعية قد تلحق باللوحة</li>
-            <li>يحق للشركة تغيير موقع اللوحة في حالات الضرورة القصوى</li>
-          </ul>
-        </div>
-
-        <div class="footer">
-          <p>الفارس الذهبي للدعاية والإعلان | هاتف: 218913228908+ | البريد: g.faris.business@gmail.com</p>
-          <p>نشكركم لثقتكم بخدماتنا و��تطلع للعمل معكم</p>
-        </div>
-
-        <script>
-          window.onload = function() {
-            setTimeout(function() {
-              window.print();
-              setTimeout(function() {
-                window.close();
-              }, 1000);
-            }, 500);
-          };
-        </script>
-      </body>
-      </html>
-    `
-
-    return printContent
-  }
-
-  /**
-   * ترجمة فئة الزبون إلى العربية
-   */
-  getCustomerTypeLabel(type: string): string {
-    const labels: Record<string, string> = {
-      marketers: 'المسوقين',
-      individuals: 'العاديين',
-      companies: 'الشركات'
-    }
-    return labels[type] || 'غير محدد'
+      await cloudDatabase.saveSizes(sizes)
+    } catch {}
   }
 }
 
